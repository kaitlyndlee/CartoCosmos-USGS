/**
 * @fileOverview Contains the class PlanetaryMap.
<<<<<<< HEAD
 * 
=======
 *
>>>>>>> 9c97da30
 * @author Kaitlyn Lee and Brandon Kindrick
 *
 * @history
 *   2019-09-23 Kaitlyn Lee and Brandon Kindrick - Original Version
 */

/*
<<<<<<< HEAD
 * Wrapper around OpenLayers (OL) map that parses the WebAtlas JSON, grabs the 
=======
 * Wrapper around OpenLayers (OL) map that parses the WebAtlas JSON, grabs the
>>>>>>> 9c97da30
 * layers that match the target, creates the OpenLayers view and map, and adds
 * the layers from the JSON to the map.
 */
class PlanetaryMap {

  /**
   * Creates a PlanetaryMap object by first parsing the WebAtlas JSON, then
   * creating the OpenLayers map instance.
<<<<<<< HEAD
   * 
=======
   *
>>>>>>> 9c97da30
   * @constructor
   *
   * @param {string} target - The requested target to display the map for, i.e, Mars.
   * @param {string} projection - The requested projection to dispaly the map in.
   */
  constructor(target, projection) {
    this.mapID = 'map'
    this.target = target;
<<<<<<< HEAD
    this.projName = projection;
    this.projection = null;   // Stores proj code
    this.map = null;
    this.layers = null;
    this.shapeDrawer = new ShapeDrawer(null, null);;
=======
    this.view = null;
    this.projName = projection;
    this.projection = null;
    this.map = null;
    this.zoom = null;
    this.layers = null;
    this.shapeDrawer = new ShapeDrawer(null, null);;
    this.vectorSource = null;
>>>>>>> 9c97da30

    this.parseWebAtlas();
    this.createMap();
  }
 

  /**
   * Creates the OL Map instance by creating a projection with Proj4js, a 
   * map view, base layer and overlay groups, and map controls.
   *  
   * 
   * @param {object} layers - Key-Value pair of base layers and overlays to be
   *                          added to the map.
   */
  createMap() {

<<<<<<< HEAD
    this.createProjection();

    var view = new ol.View({
=======

  /**
   * Creates the OL Map instance by creating a projection with Proj4js, a
   * map view, base layer and overlay groups, and map controls.
   *
   *
   * @param {object} layers - Key-Value pair of base layers and overlays to be
   *                          added to the map.
   */
  createMap() {

    this.createProjection();

    this.view = new ol.View({
>>>>>>> 9c97da30
      projection: this.projection,
      center: [0, 0],
      zoom: 3,
      minZoom:2,
      maxZoom:10
    });

    var mapLayers = this.createLayers();

    this.map = new ol.Map({
      target: this.mapID,
<<<<<<< HEAD
      view: view,
      layers: mapLayers
    });

=======
      view: this.view,
      layers: mapLayers
    });
>>>>>>> 9c97da30
    this.shapeDrawer.setMap(this.map);

    this.addControls();
  }


  /**
   * Creates the mouse position, scale line, and layer switcher controls
   * and adds them to the OL map.
   */
  addControls() {
<<<<<<< HEAD
=======
    var current = this.projection;
>>>>>>> 9c97da30
    // Uses the view projection by default to transform coordinates
    var mousePositionControl = new ol.control.MousePosition({
      // Every time the mouse is moved, this function is called and the
      // lat lon are recalculated.
      coordinateFormat: function(coordinate) {
<<<<<<< HEAD
=======
        if(current == "EPSG:32661") {
          coordinate = ol.proj.transform(coordinate, "EPSG:32661", "EPSG:4326");
        }

        if(current == "EPSG:32761") {
          coordinate = ol.proj.transform(coordinate, "EPSG:32761", "EPSG:4326");
        }

>>>>>>> 9c97da30
        var lonDirection = document.getElementById("lonDirectionSelect");
        var lonDomain = document.getElementById("lonDomainSelect");
        var latType = document.getElementById("latSelect");

        if(lonDirection.options[lonDirection.selectedIndex].value == 'Positive West') {
          coordinate = GeometryHelper.transformLonDirection(coordinate);
        }
        if(lonDomain.options[lonDomain.selectedIndex].value == '360') {
          coordinate = GeometryHelper.transform180180To0360(coordinate);
        }
        if (latType.options[latType.selectedIndex].value == 'Planetographic') {
          coordinate = GeometryHelper.transformOcentricToOgraphic(coordinate);
        }
        return ol.coordinate.format(coordinate, '{y}, {x}', 4);
<<<<<<< HEAD
      },
=======
        },
>>>>>>> 9c97da30
      className: 'lonLatMouseControl',
      target: document.getElementById('lonLat'),
      undefinedHTML: '&nbsp;'
    });

    var scaleLine = new ol.control.ScaleLine();
    var layerSwitcher = new ol.control.LayerSwitcher();

<<<<<<< HEAD
    // Shape drawing controls 
=======
    // Shape drawing controls
>>>>>>> 9c97da30
    var vectorSource = new ol.source.Vector({
      wrapX: false
    });

    // Add modify interaction here so that we can modify a shape without clicking
    // the "draw shape" button.
    var modify = new ol.interaction.Modify({
      source: vectorSource
    });

    var thisContext = this;
    modify.on("modifyend", function(event) {
      var format = new ol.format.WKT();
      event.features.forEach(function(feature) {
        if(feature) {
          var wkt = format.writeFeature(feature);
          thisContext.shapeDrawer.removeFeatures();
          wkt = thisContext.shapeDrawer.transformGeometry(wkt);
          thisContext.shapeDrawer.saveShape(wkt);
        }
      });
    });
    this.map.addInteraction(modify);
    this.shapeDrawer.setSource(vectorSource);

    // Set the style to rgba(0, 0, 0, 0) so that the shape is
    // transparent. This is because we add a feature in the drawFeature
    // method of ShapeDrawer. We do not want the original shape to be drawn
    // when we warp the projection.
    // There might be a better way to do this
    var drawShape = new ol.layer.Vector({
      source: vectorSource,
<<<<<<< HEAD
      // extent: [0,-90, 360, 90],
=======
>>>>>>> 9c97da30
      style: new ol.style.Style({
        fill: new ol.style.Fill({
         color: "rgba(0, 0, 0, 0)"
       }),
        stroke: new ol.style.Stroke({
          color: "rgba(0, 0, 0, 0)",
          width: 0
        })
      })
    });
    this.map.addLayer(drawShape);

    this.map.addControl(mousePositionControl);
    this.map.addControl(scaleLine);
<<<<<<< HEAD
    this.map.addControl(layerSwitcher);  
=======
    this.map.addControl(layerSwitcher);
>>>>>>> 9c97da30
  }


  /**
   * Parses WebAtlas JSON that contains data on each layer separated by target.
   * Adds JSON layer to correct key-value pair to be used in createMap.
<<<<<<< HEAD
   *  
   * 
=======
   *
   *
>>>>>>> 9c97da30
   * @return {object} Key-Value pair of base layers and overlays to be
   *                          added to the map.
   */
  parseWebAtlas() {
    var layers = {
      'base': [],
      'overlays': [],
      'wfs': []
    };

    var targets = myJSONmaps['targets'];
    for(var i = 0; i < targets.length; i++) {
      var currentTarget = targets[i];

      if (currentTarget['name'].toLowerCase() == this.target) {
        GeometryHelper.majorRadius = currentTarget['aaxisradius'];
        GeometryHelper.minorRadius = currentTarget['caxisradius'];

        var jsonLayers = currentTarget['webmap'];
        for(var j = 0; j < jsonLayers.length; j++) {
          var currentLayer = jsonLayers[j];

          if(currentLayer['type'] == 'WMS') {
            // Base layer check
            if(currentLayer['transparent'] == 'false') {
              layers['base'].push(currentLayer);
            }
            else {
              layers['overlays'].push(currentLayer);
            }
<<<<<<< HEAD
          }  
          else { 
            layers['wfs'].push(currentLayer);
          }  
        }
      }  
=======
          }
          else {
            layers['wfs'].push(currentLayer);
          }
        }
      }
>>>>>>> 9c97da30
    }
    this.layers = layers;
  }


  /**
   *  Parses the projectionDefs JSON defined in planetaryFunctions.js for the
   *  requested target and projection, uses Proj4js to define a proj-string,
   *  and registers the projection in OL so that it can be used
   *  by the map. Because mapserver only accepts requests with
   *  Earth projection codes, we define all proj-strings with
   *  Earth codes, but the rest of the string is specific to the target.
   *  The proj-string allows OL to correctly display the scale line and
   *  mouse position for the requested target and projection without
   *  having to define a transformation.
<<<<<<< HEAD
   */ 
=======
   */
>>>>>>> 9c97da30
  createProjection() {
    var targets = projectionDefs['targets'];

    for(var i = 0; i < targets.length; i++) {

      var currentTarget = targets[i];
      if(currentTarget['name'].toLowerCase() == this.target.toLowerCase()) {
        var projections = currentTarget['projections'];

        for(var j = 0; j < projections.length; j++) {
          var currentProj = projections[j];

          proj4.defs(currentProj['code'], currentProj['string']);
          ol.proj.proj4.register(proj4);
          var projection = ol.proj.get(currentProj['code']);

          var extent = [
            currentProj['extent']['left'],
            currentProj['extent']['bottom'],
            currentProj['extent']['right'],
            currentProj['extent']['top']
          ];

          var worldExtent = [
            currentProj['worldExtent']['left'],
            currentProj['worldExtent']['bottom'],
            currentProj['worldExtent']['right'],
            currentProj['worldExtent']['top']
          ];
          projection.setExtent(extent);
          projection.setWorldExtent(worldExtent);

          if(currentProj['name'].toLowerCase() == this.projName.toLowerCase()) {
            this.projection = currentProj['code'];
          }
        }
      }
    }
  }


  /*
   * Creates OL layers from the parsed JSON matching the requested projection.
   *
   * Note: We are calling non-base layers overlays, but not
   * instantiating them as OL overlays but as OL layers because
   * they need to be treated as layers.
   *
   * Because we are using the plugin ol-layerswitcher, it
   * requires us to add our layers to LayerGroups and
   * add the LayerGroups to the map.
   *
   * @param {object} layers - Key-Value pair of base layers and overlays to be
   *                          added to the map.
   *
<<<<<<< HEAD
   * @return {array} Array containing the base layer and overlay groups. 
=======
   * @return {array} Array containing the base layer and overlay groups.
>>>>>>> 9c97da30
   *                 If there are no overlays, just returns an array with
   *                 the base layer group.
   */
  createLayers() {

    var baseLayers = [];
      for(var i = 0; i < this.layers['base'].length; i++) {
        var currentLayer = this.layers['base'][i];

        var computedMaxResolution = (360 / 256);

        // Set to true by default
        var wrapCheck = true;

        if (currentLayer['units'] == 'm') {
          wrapCheck = false;
          computedMaxResolution = 20000;
        }

        if(currentLayer['projection'].toLowerCase() == this.projName.toLowerCase()) {
          var isPrimary = (currentLayer['primary'] == 'true');
          var baseLayer = new ol.layer.Tile({
            title: currentLayer['displayname'],
            type: 'base',
            visible: isPrimary,
            maxResolution: computedMaxResolution,
            source: new ol.source.TileWMS({
              url: currentLayer['url'],
              params: {
<<<<<<< HEAD
                'LAYERS': currentLayer['layer'], 
                'MAP': currentLayer['map']},
              serverType: 'mapserver',
              crossOrigin: 'anonymous',
              wrapX: wrapCheck 
=======
                'LAYERS': currentLayer['layer'],
                'MAP': currentLayer['map']},
              serverType: 'mapserver',
              crossOrigin: 'anonymous',
              wrapX: wrapCheck
>>>>>>> 9c97da30
            })
          });
          baseLayers.push(baseLayer);
        }
      }

<<<<<<< HEAD
    var overlays = [];
    for(var i = 0; i < this.layers['overlays'].length; i++) {
      var currentLayer = this.layers['overlays'][i];

      var computedMaxResolution = (360 / 256);
      // Set to true for now
      var wrapCheck = true;
      if (currentLayer['units'] == 'm') {
        wrapCheck = false;
        computedMaxResolution = 20000;
      }

      if(currentLayer['projection'].toLowerCase() == this.projName.toLowerCase()) {
        var overlay = new ol.layer.Tile({
          title: currentLayer['displayname'],
          visible: false,
          maxResolution: computedMaxResolution,
          enableOpacitySliders: true,
          source: new ol.source.TileWMS({
            url: currentLayer['url'],
            params: { 
              'LAYERS': currentLayer['layer'],
              'MAP': currentLayer['map']},
            serverType: 'mapserver',
            crossOrigin: 'anonymous',
            wrapX: wrapCheck
          })
        });
        overlays.push(overlay);
      }
    }

    var thisContext = this;
    for(var i = 0; i < this.layers['wfs'].length; i++) {
      var currentLayer = this.layers['wfs'][i];
      var wfsSource = new ol.source.Vector({
        format: new ol.format.GeoJSON(),
        url: function(extent) { 
          return 'https://astrocloud.wr.usgs.gov/dataset/data/nomenclature/' +
          thisContext.target.toUpperCase() + '/WFS?service=WFS&version=1.1.0&request=GetFeature&' +
          'outputFormat=application/json&srsname=' + thisContext.projection + '&' +
          'bbox=' + extent.join(',') + ',' + thisContext.projection;
        },
        serverType: 'geoserver',
        crossOrigin: 'anonymous',
        strategy: ol.loadingstrategy.bbox
      });
      var wfsOverlay = new ol.layer.Vector({
        title: 'WFS',
        source: wfsSource,
        style: new ol.style.Style({
          stroke: new ol.style.Stroke({
            color: 'rgba(0, 0, 255, 1.0)',
            width: 2
          })
        })
      });
      overlays.push(wfsOverlay);
    }  

    var baseLayerGroup = new ol.layer.Group({
      'title': 'Base maps', 
=======
      var overlays = [];
      for(var i = 0; i < this.layers['overlays'].length; i++) {
        var currentLayer = this.layers['overlays'][i];

        var computedMaxResolution = (360 / 256);
        // Set to true for now
        var wrapCheck = true;
        if (currentLayer['units'] == 'm') {
          wrapCheck = false;
          computedMaxResolution = 20000;
        }

        if(currentLayer['projection'].toLowerCase() == this.projName.toLowerCase()) {
          var overlay = new ol.layer.Tile({
            title: currentLayer['displayname'],
            visible: false,
            maxResolution: computedMaxResolution,
            enableOpacitySliders: true,
            source: new ol.source.TileWMS({
              url: currentLayer['url'],
              params: {
                'LAYERS': currentLayer['layer'],
                'MAP': currentLayer['map']},
              serverType: 'mapserver',
              crossOrigin: 'anonymous',
              wrapX: wrapCheck
            })
          });
          overlays.push(overlay);
        }
      }

          // var wfs = layers['wfs'];
      // for(var i = 0; i < wfs.length; i++) {

      //   var extent = [
      //         currentLayer['bounds']['left'],
      //         currentLayer['bounds']['bottom'],
      //         currentLayer['bounds']['right'],
      //         currentLayer['bounds']['top']
      //   ];
      //   var wfsSource = new ol.source.Vector({
      //     format: new ol.format.GeoJSON(),
      //     url: 'https://astrocloud.wr.usgs.gov/dataset/data/nomenclature/' +
      //       currentTarget['name'].toUpperCase() + '/WFS?service=WFS&version=1.1.0&request=GetFeature&' +
      //       'outputFormat=application/json&srsname=EPSG:4326&' +
      //       'bbox=' + extent.join(',') + ',EPSG:4326',
      //     serverType: 'geoserver',
      //     crossOrigin: 'anonymous',
      //     strategy: ol.loadingstrategy.bbox
      //   });
      //   var wfs = new ol.layer.Vector({
      //     source: wfsSource,
      //     style: new ol.style.Style({
      //       stroke: new ol.style.Stroke({
      //         color: 'rgba(0, 0, 255, 1.0)',
      //         width: 2
      //       })
      //     })
      //   });
      //   this.map.addOverlay(wfs);
      // }

    var baseLayerGroup = new ol.layer.Group({
      'title': 'Base maps',
>>>>>>> 9c97da30
      layers: baseLayers
    });

    if(overlays.length == 0) {
      return [baseLayerGroup];
    }
    else {
      var overlayGroup = new ol.layer.Group({
<<<<<<< HEAD
        'title': 'Overlays', 
=======
        'title': 'Overlays',
>>>>>>> 9c97da30
        layers: overlays
      });
      return [baseLayerGroup, overlayGroup];
    }
  }


  /*
   * Switches the projection by creating a new map with the layers corresponding
   * to the new projection.
<<<<<<< HEAD
   * 
   * When the user selects a different option for the projection, this method
   * gets called from MapInstance. 
   * 
=======
   *
   * When the user selects a different option for the projection, this method
   * gets called from MapInstance.
   *
>>>>>>> 9c97da30
   * @param {string} newProjection - New projection to load layers for.
   */
  switchProjection(newProjection) {
    this.destroy();
    this.projName = newProjection.toLowerCase();
    this.createMap();
    this.shapeDrawer.redrawFeature();
  }


  /*
   * Destroys the OL map.
   */
  destroy() {
    this.map.setTarget(null);
    this.map = null;
  }

}<|MERGE_RESOLUTION|>--- conflicted
+++ resolved
@@ -1,10 +1,6 @@
 /**
  * @fileOverview Contains the class PlanetaryMap.
-<<<<<<< HEAD
- * 
-=======
  *
->>>>>>> 9c97da30
  * @author Kaitlyn Lee and Brandon Kindrick
  *
  * @history
@@ -12,11 +8,7 @@
  */
 
 /*
-<<<<<<< HEAD
- * Wrapper around OpenLayers (OL) map that parses the WebAtlas JSON, grabs the 
-=======
  * Wrapper around OpenLayers (OL) map that parses the WebAtlas JSON, grabs the
->>>>>>> 9c97da30
  * layers that match the target, creates the OpenLayers view and map, and adds
  * the layers from the JSON to the map.
  */
@@ -25,11 +17,7 @@
   /**
    * Creates a PlanetaryMap object by first parsing the WebAtlas JSON, then
    * creating the OpenLayers map instance.
-<<<<<<< HEAD
-   * 
-=======
-   *
->>>>>>> 9c97da30
+   *
    * @constructor
    *
    * @param {string} target - The requested target to display the map for, i.e, Mars.
@@ -38,22 +26,11 @@
   constructor(target, projection) {
     this.mapID = 'map'
     this.target = target;
-<<<<<<< HEAD
     this.projName = projection;
     this.projection = null;   // Stores proj code
     this.map = null;
     this.layers = null;
     this.shapeDrawer = new ShapeDrawer(null, null);;
-=======
-    this.view = null;
-    this.projName = projection;
-    this.projection = null;
-    this.map = null;
-    this.zoom = null;
-    this.layers = null;
-    this.shapeDrawer = new ShapeDrawer(null, null);;
-    this.vectorSource = null;
->>>>>>> 9c97da30
 
     this.parseWebAtlas();
     this.createMap();
@@ -70,26 +47,9 @@
    */
   createMap() {
 
-<<<<<<< HEAD
     this.createProjection();
 
     var view = new ol.View({
-=======
-
-  /**
-   * Creates the OL Map instance by creating a projection with Proj4js, a
-   * map view, base layer and overlay groups, and map controls.
-   *
-   *
-   * @param {object} layers - Key-Value pair of base layers and overlays to be
-   *                          added to the map.
-   */
-  createMap() {
-
-    this.createProjection();
-
-    this.view = new ol.View({
->>>>>>> 9c97da30
       projection: this.projection,
       center: [0, 0],
       zoom: 3,
@@ -101,16 +61,10 @@
 
     this.map = new ol.Map({
       target: this.mapID,
-<<<<<<< HEAD
       view: view,
       layers: mapLayers
     });
 
-=======
-      view: this.view,
-      layers: mapLayers
-    });
->>>>>>> 9c97da30
     this.shapeDrawer.setMap(this.map);
 
     this.addControls();
@@ -122,26 +76,16 @@
    * and adds them to the OL map.
    */
   addControls() {
-<<<<<<< HEAD
-=======
-    var current = this.projection;
->>>>>>> 9c97da30
+
+    var currentProj = this.projection;
+
     // Uses the view projection by default to transform coordinates
     var mousePositionControl = new ol.control.MousePosition({
       // Every time the mouse is moved, this function is called and the
       // lat lon are recalculated.
       coordinateFormat: function(coordinate) {
-<<<<<<< HEAD
-=======
-        if(current == "EPSG:32661") {
-          coordinate = ol.proj.transform(coordinate, "EPSG:32661", "EPSG:4326");
-        }
-
-        if(current == "EPSG:32761") {
-          coordinate = ol.proj.transform(coordinate, "EPSG:32761", "EPSG:4326");
-        }
-
->>>>>>> 9c97da30
+        coordinate = ol.proj.transform(coordinate, currentProj, "EPSG:4326");
+
         var lonDirection = document.getElementById("lonDirectionSelect");
         var lonDomain = document.getElementById("lonDomainSelect");
         var latType = document.getElementById("latSelect");
@@ -156,11 +100,7 @@
           coordinate = GeometryHelper.transformOcentricToOgraphic(coordinate);
         }
         return ol.coordinate.format(coordinate, '{y}, {x}', 4);
-<<<<<<< HEAD
       },
-=======
-        },
->>>>>>> 9c97da30
       className: 'lonLatMouseControl',
       target: document.getElementById('lonLat'),
       undefinedHTML: '&nbsp;'
@@ -169,11 +109,7 @@
     var scaleLine = new ol.control.ScaleLine();
     var layerSwitcher = new ol.control.LayerSwitcher();
 
-<<<<<<< HEAD
-    // Shape drawing controls 
-=======
     // Shape drawing controls
->>>>>>> 9c97da30
     var vectorSource = new ol.source.Vector({
       wrapX: false
     });
@@ -206,10 +142,7 @@
     // There might be a better way to do this
     var drawShape = new ol.layer.Vector({
       source: vectorSource,
-<<<<<<< HEAD
       // extent: [0,-90, 360, 90],
-=======
->>>>>>> 9c97da30
       style: new ol.style.Style({
         fill: new ol.style.Fill({
          color: "rgba(0, 0, 0, 0)"
@@ -224,24 +157,15 @@
 
     this.map.addControl(mousePositionControl);
     this.map.addControl(scaleLine);
-<<<<<<< HEAD
-    this.map.addControl(layerSwitcher);  
-=======
     this.map.addControl(layerSwitcher);
->>>>>>> 9c97da30
+
   }
 
 
   /**
    * Parses WebAtlas JSON that contains data on each layer separated by target.
    * Adds JSON layer to correct key-value pair to be used in createMap.
-<<<<<<< HEAD
-   *  
-   * 
-=======
-   *
-   *
->>>>>>> 9c97da30
+   *
    * @return {object} Key-Value pair of base layers and overlays to be
    *                          added to the map.
    */
@@ -272,21 +196,12 @@
             else {
               layers['overlays'].push(currentLayer);
             }
-<<<<<<< HEAD
-          }  
-          else { 
-            layers['wfs'].push(currentLayer);
-          }  
-        }
-      }  
-=======
           }
           else {
             layers['wfs'].push(currentLayer);
           }
         }
       }
->>>>>>> 9c97da30
     }
     this.layers = layers;
   }
@@ -302,11 +217,7 @@
    *  The proj-string allows OL to correctly display the scale line and
    *  mouse position for the requested target and projection without
    *  having to define a transformation.
-<<<<<<< HEAD
-   */ 
-=======
-   */
->>>>>>> 9c97da30
+   */
   createProjection() {
     var targets = projectionDefs['targets'];
 
@@ -362,11 +273,7 @@
    * @param {object} layers - Key-Value pair of base layers and overlays to be
    *                          added to the map.
    *
-<<<<<<< HEAD
-   * @return {array} Array containing the base layer and overlay groups. 
-=======
    * @return {array} Array containing the base layer and overlay groups.
->>>>>>> 9c97da30
    *                 If there are no overlays, just returns an array with
    *                 the base layer group.
    */
@@ -396,26 +303,17 @@
             source: new ol.source.TileWMS({
               url: currentLayer['url'],
               params: {
-<<<<<<< HEAD
-                'LAYERS': currentLayer['layer'], 
-                'MAP': currentLayer['map']},
-              serverType: 'mapserver',
-              crossOrigin: 'anonymous',
-              wrapX: wrapCheck 
-=======
                 'LAYERS': currentLayer['layer'],
                 'MAP': currentLayer['map']},
               serverType: 'mapserver',
               crossOrigin: 'anonymous',
               wrapX: wrapCheck
->>>>>>> 9c97da30
             })
           });
           baseLayers.push(baseLayer);
         }
       }
 
-<<<<<<< HEAD
     var overlays = [];
     for(var i = 0; i < this.layers['overlays'].length; i++) {
       var currentLayer = this.layers['overlays'][i];
@@ -448,103 +346,38 @@
       }
     }
 
-    var thisContext = this;
-    for(var i = 0; i < this.layers['wfs'].length; i++) {
-      var currentLayer = this.layers['wfs'][i];
-      var wfsSource = new ol.source.Vector({
-        format: new ol.format.GeoJSON(),
-        url: function(extent) { 
-          return 'https://astrocloud.wr.usgs.gov/dataset/data/nomenclature/' +
-          thisContext.target.toUpperCase() + '/WFS?service=WFS&version=1.1.0&request=GetFeature&' +
-          'outputFormat=application/json&srsname=' + thisContext.projection + '&' +
-          'bbox=' + extent.join(',') + ',' + thisContext.projection;
-        },
-        serverType: 'geoserver',
-        crossOrigin: 'anonymous',
-        strategy: ol.loadingstrategy.bbox
-      });
-      var wfsOverlay = new ol.layer.Vector({
-        title: 'WFS',
-        source: wfsSource,
-        style: new ol.style.Style({
-          stroke: new ol.style.Stroke({
-            color: 'rgba(0, 0, 255, 1.0)',
-            width: 2
+    if(this.projection == "EPSG:4326") {
+      var thisContext = this;
+      for(var i = 0; i < this.layers['wfs'].length; i++) {
+        var currentLayer = this.layers['wfs'][i];
+        var wfsSource = new ol.source.Vector({
+          format: new ol.format.GeoJSON(),
+          url: function(extent) { 
+            return 'https://astrocloud.wr.usgs.gov/dataset/data/nomenclature/' +
+            thisContext.target.toUpperCase() + '/WFS?service=WFS&version=1.1.0&request=GetFeature&' +
+            'outputFormat=application/json&srsname=' + thisContext.projection + '&' +
+            'bbox=' + extent.join(',') + ',' + thisContext.projection;
+          },
+          serverType: 'geoserver',
+          crossOrigin: 'anonymous',
+          strategy: ol.loadingstrategy.bbox
+        });
+        var wfsOverlay = new ol.layer.Vector({
+          title: 'WFS',
+          source: wfsSource,
+          style: new ol.style.Style({
+            stroke: new ol.style.Stroke({
+              color: 'rgba(0, 0, 255, 1.0)',
+              width: 2
+            })
           })
-        })
-      });
-      overlays.push(wfsOverlay);
+        });
+        overlays.push(wfsOverlay);
+      }
     }  
-
-    var baseLayerGroup = new ol.layer.Group({
-      'title': 'Base maps', 
-=======
-      var overlays = [];
-      for(var i = 0; i < this.layers['overlays'].length; i++) {
-        var currentLayer = this.layers['overlays'][i];
-
-        var computedMaxResolution = (360 / 256);
-        // Set to true for now
-        var wrapCheck = true;
-        if (currentLayer['units'] == 'm') {
-          wrapCheck = false;
-          computedMaxResolution = 20000;
-        }
-
-        if(currentLayer['projection'].toLowerCase() == this.projName.toLowerCase()) {
-          var overlay = new ol.layer.Tile({
-            title: currentLayer['displayname'],
-            visible: false,
-            maxResolution: computedMaxResolution,
-            enableOpacitySliders: true,
-            source: new ol.source.TileWMS({
-              url: currentLayer['url'],
-              params: {
-                'LAYERS': currentLayer['layer'],
-                'MAP': currentLayer['map']},
-              serverType: 'mapserver',
-              crossOrigin: 'anonymous',
-              wrapX: wrapCheck
-            })
-          });
-          overlays.push(overlay);
-        }
-      }
-
-          // var wfs = layers['wfs'];
-      // for(var i = 0; i < wfs.length; i++) {
-
-      //   var extent = [
-      //         currentLayer['bounds']['left'],
-      //         currentLayer['bounds']['bottom'],
-      //         currentLayer['bounds']['right'],
-      //         currentLayer['bounds']['top']
-      //   ];
-      //   var wfsSource = new ol.source.Vector({
-      //     format: new ol.format.GeoJSON(),
-      //     url: 'https://astrocloud.wr.usgs.gov/dataset/data/nomenclature/' +
-      //       currentTarget['name'].toUpperCase() + '/WFS?service=WFS&version=1.1.0&request=GetFeature&' +
-      //       'outputFormat=application/json&srsname=EPSG:4326&' +
-      //       'bbox=' + extent.join(',') + ',EPSG:4326',
-      //     serverType: 'geoserver',
-      //     crossOrigin: 'anonymous',
-      //     strategy: ol.loadingstrategy.bbox
-      //   });
-      //   var wfs = new ol.layer.Vector({
-      //     source: wfsSource,
-      //     style: new ol.style.Style({
-      //       stroke: new ol.style.Stroke({
-      //         color: 'rgba(0, 0, 255, 1.0)',
-      //         width: 2
-      //       })
-      //     })
-      //   });
-      //   this.map.addOverlay(wfs);
-      // }
 
     var baseLayerGroup = new ol.layer.Group({
       'title': 'Base maps',
->>>>>>> 9c97da30
       layers: baseLayers
     });
 
@@ -553,11 +386,7 @@
     }
     else {
       var overlayGroup = new ol.layer.Group({
-<<<<<<< HEAD
-        'title': 'Overlays', 
-=======
         'title': 'Overlays',
->>>>>>> 9c97da30
         layers: overlays
       });
       return [baseLayerGroup, overlayGroup];
@@ -568,17 +397,10 @@
   /*
    * Switches the projection by creating a new map with the layers corresponding
    * to the new projection.
-<<<<<<< HEAD
-   * 
-   * When the user selects a different option for the projection, this method
-   * gets called from MapInstance. 
-   * 
-=======
    *
    * When the user selects a different option for the projection, this method
    * gets called from MapInstance.
    *
->>>>>>> 9c97da30
    * @param {string} newProjection - New projection to load layers for.
    */
   switchProjection(newProjection) {
