--- conflicted
+++ resolved
@@ -2,11 +2,7 @@
  * @fileOverview Creates the PlanetaryMap Object that contains the OL map and adds
  * selects and divs to the map for the user to switch the projection, target, lat type,
  * and lon domain and direction.
-<<<<<<< HEAD
- * 
-=======
  *
->>>>>>> 9c97da30
  * @author Kaitlyn Lee and Brandon Kindrick
  *
  * @history
@@ -14,12 +10,8 @@
  */
 
 createControls();
-<<<<<<< HEAD
-var plantaryMap = new PlanetaryMap('mars', 'cylindrical');
-
-=======
+// parseWebAtlas();
 var planetaryMap = new PlanetaryMap('mars', 'cylindrical');
->>>>>>> 9c97da30
 
 /*
  * Creates divs for projections, lon directons, lon domains, and
@@ -27,22 +19,14 @@
  */
 function createControls() {
   var controlsDiv = document.getElementById('controls');
-<<<<<<< HEAD
-=======
   var mapOptions = document.getElementById("map-controls");
   var drawOptions = document.getElementById("draw-controls");
->>>>>>> 9c97da30
 
   var projectionSelect = document.createElement("select");
   projectionSelect.id = "projSelect";
   projectionSelect.onchange = function(){switchProjection(projectionSelect.value);};
-<<<<<<< HEAD
-  controlsDiv.appendChild(projectionSelect);
-=======
-  //controlsDiv.appendChild(projectionSelect);
   var projectionList = document.createElement("li");
   mapOptions.appendChild(projectionList.appendChild(projectionSelect));
->>>>>>> 9c97da30
 
   var projOptions = ["Cylindrical", "North-polar Stereographic", "South-polar Stereographic"];
   for(var i = 0; i < projOptions.length; i++){
@@ -50,33 +34,13 @@
     option.value = projOptions[i];
     option.text = projOptions[i];
     projectionSelect.appendChild(option);
-<<<<<<< HEAD
+    projectionSelect.style.display = "none";
   }
 
   var lonDirectionSelect = document.createElement("select");
   lonDirectionSelect.id = "lonDirectionSelect";
-  controlsDiv.appendChild(lonDirectionSelect);
-=======
-    projectionSelect.style.display = "none";
-  }
-
-  /*
-  var container = document.createElement("li");
-  var north = document.createElement("input");
-  //north.type = "button";
-  north.src = "images/north-pole.png";
-  north.value = "North";
-  //north.onclick = console.log("hello");
-  container.appendChild(north);
-  projList.appendChild(container);
-*/
-
-  var lonDirectionSelect = document.createElement("select");
-  lonDirectionSelect.id = "lonDirectionSelect";
-  //controlsDiv.appendChild(lonDirectionSelect);
   var lonDirList = document.createElement("li");
   mapOptions.appendChild(lonDirList.appendChild(lonDirectionSelect));
->>>>>>> 9c97da30
 
   var directions = ["Positive East", "Positive West"];
   for(var i = 0; i < directions.length; i++){
@@ -88,13 +52,8 @@
 
   var lonDomainSelect = document.createElement("select");
   lonDomainSelect.id = "lonDomainSelect";
-<<<<<<< HEAD
-  controlsDiv.appendChild(lonDomainSelect);
-=======
-  //controlsDiv.appendChild(lonDomainSelect);
   var domainList = document.createElement("li");
   mapOptions.appendChild(domainList.appendChild(lonDomainSelect));
->>>>>>> 9c97da30
 
   var domainsText = ["0\u00B0 to 360\u00B0", "-180\u00B0 to 180\u00B0\u00A0"];
   var domains = ["360", "180"];
@@ -107,13 +66,8 @@
 
   var latSelect = document.createElement("select");
   latSelect.id = "latSelect";
-<<<<<<< HEAD
-  controlsDiv.appendChild(latSelect);
-=======
-  //controlsDiv.appendChild(latSelect);
   var latList = document.createElement("li");
   mapOptions.appendChild(latList.appendChild(latSelect));
->>>>>>> 9c97da30
 
   var latOptions = ["Planetocentric", "Planetographic"];
   for(var i = 0; i < latOptions.length; i++){
@@ -125,13 +79,8 @@
 
   var drawShapeSelect = document.createElement("select");
   drawShapeSelect.id = "drawShapeDiv";
-<<<<<<< HEAD
-  controlsDiv.appendChild(drawShapeSelect);
-=======
-  //controlsDiv.appendChild(drawShapeSelect);
   var drawSelectList = document.createElement("li");
   drawOptions.appendChild(drawSelectList.appendChild(drawShapeSelect));
->>>>>>> 9c97da30
 
   var shapeWKTField = document.createElement("input");
   shapeWKTField.setAttribute("type", "text");
@@ -139,24 +88,13 @@
   shapeWKTField.cols = 100;
   shapeWKTField.id = "polygonWKT";
   shapeWKTField.value = "WKT string";
-<<<<<<< HEAD
-  shapeWKTField.size = 100;
-  shapeWKTField.onkeyup = function(){
-    if(event.key === 'Enter') {
-      plantaryMap.shapeDrawer.drawFromTextBox();       
-    }
-  };
-  controlsDiv.appendChild(shapeWKTField);
-=======
   shapeWKTField.size = 25;
   shapeWKTField.onkeyup = function(){
     if(event.key === 'Enter') {
       planetaryMap.shapeDrawer.drawFromTextBox();
     }
   };
-  //controlsDiv.appendChild(shapeWKTField);
   var shapeList = document.createElement("li");
->>>>>>> 9c97da30
 
   var shapes = ["Box", "Polygon"];
   for(var i = 0; i < shapes.length; i++){
@@ -168,18 +106,7 @@
 
   var drawShapeDiv = document.createElement("button");
   drawShapeDiv.innerHTML = "Draw Shape";
-<<<<<<< HEAD
-  drawShapeDiv.onclick = function(){plantaryMap.shapeDrawer.draw(drawShapeSelect.value);};
-  controlsDiv.appendChild(drawShapeDiv);
- 
-  var removeShapeDiv = document.createElement("button");
-  removeShapeDiv.id = "removeBoxDiv";
-  removeShapeDiv.innerHTML = "Remove Shape";
-  removeShapeDiv.onclick = function(){plantaryMap.shapeDrawer.removeFeatures();};
-  controlsDiv.appendChild(removeShapeDiv);
-=======
   drawShapeDiv.onclick = function(){planetaryMap.shapeDrawer.draw(drawShapeSelect.value);};
-  //controlsDiv.appendChild(drawShapeDiv);
   var drawShapeList = document.createElement("li");
   drawOptions.appendChild(drawShapeList.appendChild(drawShapeDiv));
 
@@ -187,21 +114,16 @@
   removeShapeDiv.id = "removeBoxDiv";
   removeShapeDiv.innerHTML = "Remove Shape";
   removeShapeDiv.onclick = function(){planetaryMap.shapeDrawer.removeFeatures();};
-  //controlsDiv.appendChild(removeShapeDiv);
   var removeList = document.createElement("li");
   drawOptions.appendChild(removeList.appendChild(removeShapeDiv));
->>>>>>> 9c97da30
 
   var lonLatTitle = document.createElement("div");
   lonLatTitle.className ='lonLatTitle';
   lonLatTitle.innerHTML = 'Lat Lon: &nbsp;';
   controlsDiv.appendChild(lonLatTitle);
 
-<<<<<<< HEAD
-=======
   drawOptions.appendChild(shapeList.appendChild(shapeWKTField));
 
->>>>>>> 9c97da30
   createLonLatDiv();
 }
 
@@ -237,27 +159,8 @@
  */
 function switchProjection(newProjection) {
   refreshLonLatDiv();
-<<<<<<< HEAD
-  plantaryMap.switchProjection(newProjection);
-=======
   planetaryMap.switchProjection(newProjection);
 }
-
-// TODO Change this?
-function parseWebAtlas() {
-  var targets = [];
-
-  var json = myJSONmaps['targets'];
-  for(var i = 0; i < json.length; i++) {
-    var currentTarget = String(json[i]);
-
-    if(!targets.includes(currentTarget)){
-      targets.push(String(currentTarget));
-      targets = targets.sort();
-    }
-  }
-}
-parseWebAtlas();
 
 
 function disableProjection(proj) {
@@ -304,28 +207,4 @@
   }
 }
 
-//createControls();
-
-var targetSelect = document.getElementById("target-select");
-var targetSelectValue = targetSelect.value;
-var projSelect = document.getElementById("projSelect");
-var projSelectValue = projSelect.value;
-//checkProjections(planetaryMap.layers);
-
-
-function switchTarget(target) {
-  planetaryMap.destroy();
-  planetaryMap.target = target;
-  planetaryMap.createMap(planetaryMap.parseWebAtlas());
-  //checkProjections(planetaryMap.layers);
-  //planetaryMap.switchProjection(String(projSelectValue));
-}
-
-targetSelect.onchange = function() {
-  var target = String(targetSelect.options[targetSelect.selectedIndex].text).toLowerCase();
-  document.getElementById("projSelect").options[0].selected = true;
-  document.getElementById("projSelect").onchange();
-  switchTarget(target);
-  //planetaryMap.map.getView().getProjection());
->>>>>>> 9c97da30
-}+
